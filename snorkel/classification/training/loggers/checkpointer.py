import glob
import logging
import os
from shutil import copyfile
from typing import Any, Dict, Iterable, List, Optional, Set

from snorkel.classification.snorkel_classifier import SnorkelClassifier
from snorkel.types import Config

Metrics = Dict[str, float]


<<<<<<< HEAD
class CheckpointerConfig(Config):
    """Manager for checkpointing model.

    Parameters
    ----------
    checkpoint_dir
        The path to a directory where checkpoints will be saved
        The Trainer will set this to the log directory if it is None
    checkpoint_factor
        Check for a best model every this many evaluations. For example, if
        evaluation_freq is 0.5 epochs and checkpoint_factor is 2, then checkpointing
        will be attempted every 1 epochs.
    checkpoint_metric
        The metric to checkpoint on, of the form "task/dataset/split/metric:mode" where
        mode is "min" or "max".
    checkpoint_task_metrics
        Additional metrics to save best models for. Note that the best model according
        to `checkpoint_metric` will be the one that is loaded after training and used
        for early stopping.
    checkpoint_runway
        No checkpointing will occur for the first this many checkpoint_units
    checkpoint_clear
        If True, clear all checkpoints besides the best so far.
    """

    checkpoint_dir: Optional[str] = None
    checkpoint_factor: int = 1
    checkpoint_metric: str = "model/all/train/loss:min"
    checkpoint_task_metrics: Optional[List[str]] = None
    checkpoint_runway: int = 0
    checkpoint_clear: bool = True


class Checkpointer(object):
=======
class Checkpointer:
>>>>>>> 33d1416a
    """Manager for checkpointing model.

    Parameters
    ----------
    counter_unit
        The unit to use when determining when its time to checkpoint (one of
        ["epochs", "batches", "points"]); must match the counter_unit of LogManager
    evaluation_freq
        How frequently the model is being evaluated (this is the maximum frequency that
        checkpointing can occur, which will happen if checkpoint_factor==1)
    kwargs
        Config merged with ``default_config["checkpointer_config"]``
    """

    def __init__(
        self, counter_unit: str, evaluation_freq: float, **kwargs: Any
    ) -> None:
        self.config = CheckpointerConfig(**kwargs)

        # Pull out checkpoint settings
        self.checkpoint_unit = counter_unit
        self.checkpoint_dir = self.config.checkpoint_dir
        self.checkpoint_clear = self.config.checkpoint_clear
        self.checkpoint_runway = self.config.checkpoint_runway
        self.checkpoint_factor = self.config.checkpoint_factor
        self.checkpoint_condition_met = False

        if self.checkpoint_dir is None:
            raise ValueError("Checkpointing is on but no checkpoint_dir was specified.")

        # Collect all metrics to checkpoint
        self.checkpoint_metric = self._make_metric_map([self.config.checkpoint_metric])
        self.checkpoint_task_metrics = self._make_metric_map(
            self.config.checkpoint_task_metrics
        )
        self.checkpoint_task_metrics.update(self.checkpoint_metric)

        # Create checkpoint directory if necessary
        if not os.path.exists(self.checkpoint_dir):
            os.makedirs(self.checkpoint_dir)

        # Set checkpoint frequency
        self.checkpoint_freq = evaluation_freq * self.checkpoint_factor
        if self.checkpoint_freq <= 0:
            raise ValueError(
                f"Invalid checkpoint freq {self.checkpoint_freq}, "
                f"must be greater 0."
            )

        logging.info(
            f"Save checkpoints at {self.checkpoint_dir} every "
            f"{self.checkpoint_freq} {self.checkpoint_unit}."
        )

        logging.info(
            f"No checkpoints will be saved before {self.checkpoint_runway} "
            f"{self.checkpoint_unit}."
        )

        self.best_metric_dict: Dict[str, float] = {}

    def checkpoint(
        self, iteration: float, model: SnorkelClassifier, metric_dict: Metrics
    ) -> None:
        """Check if iteration and current metrics necessitate a checkpoint.

        Parameters
        ----------
        iteration
            Current training iteration
        model
            Model to checkpoint
        metric_dict
            Current performance metrics for model
        """
        # Check if the checkpoint_runway condition is met
        if iteration < self.checkpoint_runway:
            return
        elif not self.checkpoint_condition_met and iteration >= self.checkpoint_runway:
            self.checkpoint_condition_met = True
            logging.info(
                f"checkpoint_runway condition has been met. Start checkpointing."
            )

        checkpoint_path = f"{self.checkpoint_dir}/checkpoint_{iteration}.pth"
        model.save(checkpoint_path)
        logging.info(
            f"Save checkpoint at {iteration} {self.checkpoint_unit} "
            f"at {checkpoint_path}."
        )

        if not set(self.checkpoint_task_metrics.keys()).isdisjoint(
            set(metric_dict.keys())
        ):
            new_best_metrics = self._is_new_best(metric_dict)
            for metric in new_best_metrics:
                copyfile(
                    checkpoint_path,
                    f"{self.checkpoint_dir}/best_model_"
                    f"{metric.replace('/', '_')}.pth",
                )

                logging.info(
                    f"Save best model of metric {metric} at {self.checkpoint_dir}"
                    f"/best_model_{metric.replace('/', '_')}.pth"
                )

    def _is_new_best(self, metric_dict: Metrics) -> Set[str]:

        best_metric = set()

        for metric in metric_dict:
            if metric not in self.checkpoint_task_metrics:
                continue
            if metric not in self.best_metric_dict:
                self.best_metric_dict[metric] = metric_dict[metric]
                best_metric.add(metric)
            elif (
                self.checkpoint_task_metrics[metric] == "max"
                and metric_dict[metric] > self.best_metric_dict[metric]
            ):
                self.best_metric_dict[metric] = metric_dict[metric]
                best_metric.add(metric)
            elif (
                self.checkpoint_task_metrics[metric] == "min"
                and metric_dict[metric] < self.best_metric_dict[metric]
            ):
                self.best_metric_dict[metric] = metric_dict[metric]
                best_metric.add(metric)

        return best_metric

    def clear(self) -> None:
        """Clear existing checkpoint files, besides the best-yet model."""
        if self.checkpoint_clear:
            logging.info("Clear all checkpoints other than best so far.")
            file_list = glob.glob(f"{self.checkpoint_dir}/checkpoint_*.pth")
            for fname in file_list:
                os.remove(fname)

    def load_best_model(self, model: SnorkelClassifier) -> SnorkelClassifier:
        """Load the best model from the checkpoint."""
        metric = list(self.checkpoint_metric.keys())[0]
        if metric not in self.best_metric_dict:  # pragma: no cover
            logging.info(f"No best model found, use the original model.")
        else:
            # Load the best model of checkpoint_metric
            best_model_path = (
                f"{self.checkpoint_dir}/best_model_{metric.replace('/', '_')}.pth"
            )
            logging.info(f"Loading the best model from {best_model_path}.")
            model.load(best_model_path)

        return model

    def _make_metric_map(
        self, metric_mode_iter: Optional[Iterable[str]]
    ) -> Dict[str, str]:
        if metric_mode_iter is None:
            return {}

        metric_mode_map = dict()
        for metric_mode in metric_mode_iter:
            try:
                metric, mode = metric_mode.split(":")
            except ValueError:
                raise ValueError(
                    f"Metric must be of the form 'metric_name:mode' where mode is "
                    f"'max' or 'min'. Instead, got {metric_mode}"
                )
            if mode not in ["min", "max"]:
                raise ValueError(
                    f"Unrecognized checkpoint metric mode {mode} for metric {metric}, "
                    f"must be 'min' or 'max'."
                )
            metric_mode_map[metric] = mode

        return metric_mode_map<|MERGE_RESOLUTION|>--- conflicted
+++ resolved
@@ -10,7 +10,6 @@
 Metrics = Dict[str, float]
 
 
-<<<<<<< HEAD
 class CheckpointerConfig(Config):
     """Manager for checkpointing model.
 
@@ -44,10 +43,7 @@
     checkpoint_clear: bool = True
 
 
-class Checkpointer(object):
-=======
 class Checkpointer:
->>>>>>> 33d1416a
     """Manager for checkpointing model.
 
     Parameters
