import copy
<<<<<<< HEAD
from typing import Any, Dict, List, Optional, Tuple, Union
=======
from typing import Dict, List, Optional, Tuple, Union
>>>>>>> 6828e1e1

import numpy as np
import torch

from snorkel.types import Config

TensorCollection = Union[torch.Tensor, dict, list, tuple]


def list_to_tensor(item_list: List[torch.Tensor]) -> torch.Tensor:
    """Convert a list of torch.Tensor into a single torch.Tensor."""

    # Convert single value tensor
    if all(item_list[i].dim() == 0 for i in range(len(item_list))):
        item_tensor = torch.stack(item_list, dim=0)
    # Convert 2 or more-D tensor with the same shape
    elif all(
        (item_list[i].size() == item_list[0].size()) and (len(item_list[i].size()) != 1)
        for i in range(len(item_list))
    ):
        item_tensor = torch.stack(item_list, dim=0)
    # Convert reshape to 1-D tensor and then convert
    else:
        item_tensor, _ = pad_batch([item.view(-1) for item in item_list])

    return item_tensor


def pad_batch(
    batch: List[torch.Tensor],
    max_len: int = 0,
    pad_value: int = 0,
    left_padded: bool = False,
) -> Tuple[torch.Tensor, torch.Tensor]:
    """Convert the batch into a padded tensor and mask tensor.

    Parameters
    ----------
    batch
        The data for padding
    max_len
        Max length of sequence of padding
    pad_value
        The value to use for padding
    left_padded
        If True, pad on the left, otherwise on the right

    Returns
    -------
    Tuple[torch.Tensor, torch.Tensor]
        The padded matrix and correspoing mask matrix.
    """

    batch_size = len(batch)
    max_seq_len = int(np.max([len(item) for item in batch]))  # type: ignore

    if max_len > 0 and max_len < max_seq_len:
        max_seq_len = max_len

    padded_batch = batch[0].new_full((batch_size, max_seq_len), pad_value)

    for i, item in enumerate(batch):
        length = min(len(item), max_seq_len)  # type: ignore
        if left_padded:
            padded_batch[i, -length:] = item[-length:]
        else:
            padded_batch[i, :length] = item[:length]

    mask_batch = torch.eq(padded_batch.clone().detach(), pad_value).type_as(
        padded_batch
    )

    return padded_batch, mask_batch


def merge_config(config: Config, config_updates: Dict[str, Any]) -> Config:
    """Merge a (potentially nested) dict of kwargs into a config (NamedTuple).

    Parameters
    ----------
    config
        An instantiated Config to update
    config_updates
        A potentially nested dict of settings to update in the Config

    Returns
    -------
    Config
        The updated Config

    Example
    -------
    ```
    config_updates = {
        "n_epochs": 5,
        "optimizer_config": {
            "lr": 0.001,
        }
    }
    trainer_config = merge_config(TrainerConfig(), config_updates)
    ```
    """
    for key, value in config_updates.items():
        if isinstance(value, dict):
            config_updates[key] = merge_config(getattr(config, key), value)
    return config._replace(**config_updates)


def recursive_merge_dicts(
    x: dict, y: dict, misses: str = "report", verbose: Optional[int] = None
) -> dict:
    """Merge dictionary y into a copy of x."""

    def recurse(x: dict, y: dict, misses: str = "report", verbose: int = 1) -> bool:
        found = True
        for k, v in y.items():
            found = False
            if k in x:
                found = True
                if isinstance(x[k], dict):
                    if not isinstance(v, dict):
                        msg = f"Attempted to overwrite dict {k} with " f"non-dict: {v}"
                        raise ValueError(msg)
                    # If v is {}, set x[k] = {} instead of recursing on empty dict
                    # Otherwise, recurse on the items in v
                    if v:
                        recurse(x[k], v, misses, verbose)
                    else:
                        x[k] = v
                else:
                    if x[k] == v:
                        msg = f"Reaffirming {k}={x[k]}"
                    else:
                        msg = f"Overwriting {k}={x[k]} to {k}={v}"
                        x[k] = v
                    if verbose > 1 and k != "verbose":
                        print(msg)
            else:
                for kx, vx in x.items():
                    if isinstance(vx, dict):
                        found = recurse(vx, {k: v}, misses="ignore", verbose=verbose)
                    if found:
                        break
            if not found:
                msg = f'Could not find kwarg "{k}" in destination dict.'
                if misses == "insert":
                    x[k] = v
                    if verbose > 1:
                        print(f"Added {k}={v} from second dict to first")
                elif misses == "exception":
                    raise ValueError(msg)
                elif misses == "report":
                    print(msg)
                else:
                    pass
        return found

    # If verbose is not provided, look for an value in y first, then x
    # (Do this because 'verbose' kwarg is often inside one or both of x and y)
    if verbose is None:
        verbose = y.get("verbose", x.get("verbose", 1))
        assert isinstance(verbose, int)

    z = copy.deepcopy(x)
    recurse(z, y, misses, verbose)
    return z


def move_to_device(
    obj: TensorCollection, device: int = -1
) -> TensorCollection:  # pragma: no cover
    """Recursively move torch.Tensors to a given CUDA device.

    Given a structure (possibly) containing Tensors on the CPU, move all the Tensors
    to the specified GPU (or do nothing, if they should beon the CPU).

    Originally from:
    https://github.com/HazyResearch/metal/blob/mmtl_clean/metal/utils.py

    Parameters
    ----------
    obj
        Tensor or collection of Tensors to move
    device
        Device to move Tensors to
        device = -1 -> "cpu"
        device =  0 -> "cuda:0"
    """

    if device < 0 or not torch.cuda.is_available():
        return obj
    elif isinstance(obj, torch.Tensor):
        return obj.cuda(device)  # type: ignore
    elif isinstance(obj, dict):
        return {key: move_to_device(value, device) for key, value in obj.items()}
    elif isinstance(obj, list):
        return [move_to_device(item, device) for item in obj]
    elif isinstance(obj, tuple):
        return tuple([move_to_device(item, device) for item in obj])
    else:
        return obj


def collect_flow_outputs_by_suffix(
    flow_dict: Dict[str, List[torch.Tensor]], suffix: str
) -> List[torch.Tensor]:
    """Return flow_dict outputs specified by suffix, ordered by sorted flow_name."""
    return [
        flow_dict[flow_name][0]
        for flow_name in sorted(flow_dict.keys())
        if flow_name.endswith(suffix)
    ]<|MERGE_RESOLUTION|>--- conflicted
+++ resolved
@@ -1,9 +1,5 @@
 import copy
-<<<<<<< HEAD
-from typing import Any, Dict, List, Optional, Tuple, Union
-=======
 from typing import Dict, List, Optional, Tuple, Union
->>>>>>> 6828e1e1
 
 import numpy as np
 import torch
