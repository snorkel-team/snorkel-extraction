from ..constants import *
from numba import jit
import numpy as np
import random


class DependencySelector(object):
    """
    Fast method for identifying dependencies among labeling functions.

    :param seed: seed for initializing state of Numbskull variables
    """
    def __init__(self, seed=271828):
        self.rng = random.Random()
        self.rng.seed(seed)

    def select(self, L, higher_order=False, propensity=False, threshold=0.05, truncation=10):
<<<<<<< HEAD
=======
        """
        Identifies a dependency structure among labeling functions for a given data set.

        By default searches for correlations, i.e., the DEP_SIMILAR dependency type.

        :param L: labeling function output matrix
        :param higher_order: bool indicating whether to additionally search for higher order
                             fixing and reinforcing dependencies (DEP_FIXING and DEP_REINFORCING)
        :param propensity: bool indicating whether to include LF propensity dependencies during learning
        :param threshold: minimum magnitude weight a dependency must have to be returned (in log scale), also
                          regularization strength
        :param truncation: number of iterations between truncation step for regularization
        :return: collection of tuples of the format (LF 1 index, LF 2 index, dependency type),
                 see snorkel.learning.constants
        """
>>>>>>> master
        try:
            L = L.todense()
        except AttributeError:
            pass

        m, n = L.shape

        # Initializes data structures
        deps = set()
        n_weights = 2 * n
        if higher_order:
            n_weights += 4 * n
        if propensity:
            n_weights += 1
        weights = np.zeros((n_weights,))
        joint = np.zeros((6,))
        # joint[0] = P(Y = -1, L_j = -1)
        # joint[1] = P(Y = -1, L_j =  0)
        # joint[2] = P(Y = -1, L_j =  1)
        # joint[3] = P(Y =  1, L_j = -1)
        # joint[4] = P(Y =  1, L_j =  0)
        # joint[5] = P(Y =  1, L_j =  1)

        for j in range(n):
            # Initializes weights
            for k in range(n):
                weights[k] = 1.1 - .2 * self.rng.random()
            for k in range(n, len(weights)):
                weights[k] = 0.0
            if propensity:
                weights[5 * n] = -2.0

            _fit_deps(m, n, j, L, weights, joint, higher_order, propensity,  threshold, truncation)

            for k in range(n):
                if abs(weights[n + k]) > threshold:
                    deps.add((j, k, DEP_SIMILAR) if j < k else (k, j, DEP_SIMILAR))
                if higher_order:
                    if abs(weights[2 * n + k]) > threshold:
                        deps.add((j, k, DEP_REINFORCING))
                    if abs(weights[3 * n + k]) > threshold:
                        deps.add((k, j, DEP_REINFORCING))
                    if abs(weights[4 * n + k]) > threshold:
                        deps.add((j, k, DEP_FIXING))
                    if abs(weights[5 * n + k]) > threshold:
                        deps.add((k, j, DEP_FIXING))

        return deps


@jit(nopython=True, cache=True, nogil=True)
def _fit_deps(m, n, j, L, weights, joint, higher_order, propensity, regularization, truncation):
    step_size = 1.0 / m
    epochs = 10
    l1delta = regularization * step_size * truncation

    for t in range(epochs):
        for i in range(m):
            # Processes a training example

            # First, computes joint and conditional distributions
            joint[:] = 0, 0, 0, 0, 0, 0
            for k in range(n):
                if j == k:
                    # Accuracy
                    joint[0] += weights[j]
                    joint[5] += weights[j]
                    joint[2] -= weights[j]
                    joint[3] -= weights[j]
                else:
                    if L[i, k] == 1:
                        # Accuracy
                        joint[0] -= weights[k]
                        joint[1] -= weights[k]
                        joint[2] -= weights[k]
                        joint[3] += weights[k]
                        joint[4] += weights[k]
                        joint[5] += weights[k]

                        # Similar
                        joint[2] += weights[n + k]
                        joint[5] += weights[n + k]

                        if higher_order:
                            # Reinforcement
                            joint[5] += weights[2 * n + k] + weights[3 * n + k]
                            joint[1] -= weights[2 * n + k]
                            joint[4] -= weights[2 * n + k]

                            # Fixing
                            joint[3] += weights[4 * n + k]
                            joint[1] -= weights[4 * n + k]
                            joint[4] -= weights[4 * n + k]
                            joint[0] += weights[5 * n + k]

                    elif L[i, k] == -1:
                        # Accuracy
                        joint[0] += weights[k]
                        joint[1] += weights[k]
                        joint[2] += weights[k]
                        joint[3] -= weights[k]
                        joint[4] -= weights[k]
                        joint[5] -= weights[k]

                        # Similar
                        joint[0] += weights[n + k]
                        joint[3] += weights[n + k]

                        if higher_order:
                            # Reinforcement
                            joint[0] += weights[2 * n + k] + weights[3 * n + k]
                            joint[1] -= weights[2 * n + k]
                            joint[4] -= weights[2 * n + k]

                            # Fixing
                            joint[2] += weights[4 * n + k]
                            joint[1] -= weights[4 * n + k]
                            joint[4] -= weights[4 * n + k]
                            joint[5] += weights[5 * n + k]

                    else:
                        # Similar
                        joint[1] += weights[n + k]
                        joint[4] += weights[n + k]

                        if higher_order:
                            # Reinforcement
                            joint[0] -= weights[3 * n + k]
                            joint[2] -= weights[3 * n + k]
                            joint[3] -= weights[3 * n + k]
                            joint[5] -= weights[3 * n + k]

                            # Fixing
                            joint[0] -= weights[5 * n + k]
                            joint[2] -= weights[5 * n + k]
                            joint[3] -= weights[5 * n + k]
                            joint[5] -= weights[5 * n + k]

            if propensity:
                joint[0] += weights[6 * n]
                joint[2] += weights[6 * n]
                joint[3] += weights[6 * n]
                joint[5] += weights[6 * n]

            joint = np.exp(joint)
            joint /= np.sum(joint)

            marginal_pos = np.sum(joint[3:6])
            marginal_neg = np.sum(joint[0:3])

            if L[i, j] == 1:
                conditional_pos = joint[5] / (joint[2] + joint[5])
                conditional_neg = joint[2] / (joint[2] + joint[5])
            elif L[i, j] == -1:
                conditional_pos = joint[3] / (joint[0] + joint[3])
                conditional_neg = joint[0] / (joint[0] + joint[3])
            else:
                conditional_pos = joint[4] / (joint[1] + joint[4])
                conditional_neg = joint[1] / (joint[1] + joint[4])

            # Second, takes likelihood gradient step

            for k in range(n):
                if j == k:
                    # Accuracy
                    weights[j] -= step_size * (joint[5] + joint[0] - joint[2] - joint[3])
                    if L[i, j] == 1:
                        weights[j] += step_size * (conditional_pos - conditional_neg)
                    elif L[i, j] == -1:
                        weights[j] += step_size * (conditional_neg - conditional_pos)
                else:
                    if L[i, k] == 1:
                        # Accuracy
                        weights[k] -= step_size * (marginal_pos - marginal_neg - conditional_pos + conditional_neg)

                        # Similar
                        weights[n + k] -= step_size * (joint[2] + joint[5])
                        if L[i, j] == 1:
                            weights[n + k] += step_size

                        if higher_order:
                            # Incoming reinforcement
                            weights[2 * n + k] -= step_size * (joint[5] - joint[1] - joint[4])
                            if L[i, j] == 1:
                                weights[2 * n + k] += step_size * conditional_pos
                            elif L[i, j] == 0:
                                weights[2 * n + k] += step_size * -1

                            # Outgoing reinforcement
                            weights[3 * n + k] -= step_size * joint[5]
                            if L[i, j] == 1:
                                weights[3 * n + k] += step_size * conditional_pos

                            # Incoming fixing
                            weights[4 * n + k] -= step_size * (joint[3] - joint[1] - joint[4])
                            if L[i, j] == -1:
                                weights[4 * n + k] += step_size * conditional_pos
                            elif L[i, j] == 0:
                                weights[4 * n + k] += step_size * -1

                            # Outgoing fixing
                            weights[5 * n + k] -= step_size * joint[0]
                            if L[i, j] == -1:
                                weights[5 * n + k] += step_size * conditional_neg
                    elif L[i, k] == -1:
                        # Accuracy
                        weights[k] -= step_size * (marginal_neg - marginal_pos - conditional_neg + conditional_pos)

                        # Similar
                        weights[n + k] -= step_size * (joint[0] + joint[3])
                        if L[i, j] == -1:
                            weights[n + k] += step_size

                        if higher_order:
                            # Incoming reinforcement
                            weights[2 * n + k] -= step_size * (joint[0] - joint[1] - joint[4])
                            if L[i, j] == -1:
                                weights[2 * n + k] += step_size * conditional_neg
                            elif L[i, j] == 0:
                                weights[2 * n + k] += step_size * -1

                            # Outgoing reinforcement
                            weights[3 * n + k] -= step_size * joint[0]
                            if L[i, j] == -1:
                                weights[3 * n + k] += step_size * conditional_neg

                            # Incoming fixing
                            weights[4 * n + k] -= step_size * (joint[2] - joint[1] - joint[4])
                            if L[i, j] == 1:
                                weights[4 * n + k] += step_size * conditional_neg
                            elif L[i, j] == 0:
                                weights[4 * n + k] += step_size * -1

                            # Outgoing fixing
                            weights[5 * n + k] -= step_size * joint[5]
                            if L[i, j] == 1:
                                weights[5 * n + k] += step_size * conditional_pos
                    else:
                        # Similar
                        weights[n + k] -= step_size * (joint[1] + joint[4])
                        if L[i, j] == 0:
                            weights[n + k] += step_size

                        if higher_order:
                            # No effect of incoming reinforcement

                            # Outgoing reinforcement
                            weights[3 * n + k] -= step_size * (-1 * joint[0] - joint[2] - joint[3] - joint[5])
                            if L[i, j] != 0:
                                weights[3 * n + k] += step_size * -1

                            # No effect of incoming fixing

                            # Outgoing fixing
                            weights[5 * n + k] -= step_size * (-1 * joint[0] - joint[2] - joint[3] - joint[5])
                            if L[i, j] != 0:
                                weights[5 * n + k] += step_size * -1

            if propensity:
                weights[6 * n] -= step_size * (joint[0] + joint[2] + joint[3] + joint[5])
                if L[i, j] != 0:
                    weights[6 * n] += step_size

            # Third, takes regularization gradient step
            if (t * m + i) % truncation == 0:
                for k in range(len(weights)):
                    weights[k] = max(0, weights[k] - l1delta) if weights[k] > 0 else min(0, weights[k] + l1delta)<|MERGE_RESOLUTION|>--- conflicted
+++ resolved
@@ -15,8 +15,6 @@
         self.rng.seed(seed)
 
     def select(self, L, higher_order=False, propensity=False, threshold=0.05, truncation=10):
-<<<<<<< HEAD
-=======
         """
         Identifies a dependency structure among labeling functions for a given data set.
 
@@ -32,7 +30,6 @@
         :return: collection of tuples of the format (LF 1 index, LF 2 index, dependency type),
                  see snorkel.learning.constants
         """
->>>>>>> master
         try:
             L = L.todense()
         except AttributeError:
