import numpy as np
from ..models import Parameter, ParameterSet
from .constants import *
<<<<<<< HEAD
from .utils import score, odds_to_prob
from fastmulticontext import fastmulticontext
=======
from .utils import marginals_to_labels, MentionScorer, odds_to_prob
from fastmulticontext import fastmulticontext, get_matrix_keys
>>>>>>> b2f434dd
from lstm import LSTMModel
from scipy.optimize import minimize
from sklearn import linear_model


class NoiseAwareModel(object):
    """Simple abstract base class for a model."""
    def __init__(self, bias_term=False):
        self.w         = None
        self.bias_term = bias_term
        self.X_train   = None

    def train(self, X, training_marginals, **hyperparams):
        """Trains the model; also must set self.X_train and self.w"""
        raise NotImplementedError()

    def marginals(self, X, **kwargs):
        raise NotImplementedError()

    def predict(self, X, b=0.5):
        """Return numpy array of elements in {-1,0,1} based on predicted marginal probabilities."""
        return marginals_to_labels(self.marginals(X), b)

    def score(self, X_test, test_labels, gold_candidate_set=None, b=0.5, set_unlabeled_as_neg=True,
              display=True, scorer=MentionScorer, **kwargs):
        s = scorer([X_test.get_candidate(i) for i in xrange(X_test.shape[0])],
                   test_labels, gold_candidate_set)
        test_marginals = self.marginals(X_test, **kwargs)
        train_marginals = (self.marginals(self.X_train) if hasattr(self, 'X_train')
                           and self.X_train is not None else None)
        return s.score(test_marginals, train_marginals, b=b,
                       set_unlabeled_as_neg=set_unlabeled_as_neg, display=display)

    def save(self, session, param_set_name):
        """Save the Parameter (weight) values, i.e. the model, as a new ParameterSet"""
        # Check for X_train and w
        if not hasattr(self, 'X_train') or self.X_train is None or not hasattr(self, 'w') or self.w is None:
            name = self.__class__.__name__
            raise Exception("{0}.train() must be run, and must set {0}.X_train and {0}.w".format(name))

        # Create new named ParameterSet
        param_set = ParameterSet(name=param_set_name)
        session.add(param_set)

        # Create and save a new set of Parameters- note that PK of params is (feature_key_id, param_set_id)
        # Note: We can switch to using bulk insert if this is too slow...
        for j, v in enumerate(self.w):
            session.add(Parameter(feature_key_id=self.X_train.col_index[j], set=param_set, value=v))
        session.commit()

    def load(self, session, param_set_name):
        """Load the Parameters into self.w, given ParameterSet.name"""
        q = session.query(Parameter.value).join(ParameterSet).filter(ParameterSet.name == param_set_name)
        q = q.order_by(Parameter.feature_key_id)
        self.w = np.array([res[0] for res in q.all()])


class LogRegSKLearn(NoiseAwareModel):
    """Logistic regression."""
    def __init__(self):
        self.w         = None

    def train(self, X, training_marginals, alpha=1, C=1.0):
        self.X_train = X
        penalty      = 'l1' if alpha == 1 else 'l2'
        self.model   = linear_model.LogisticRegression(penalty=penalty, C=C, dual=False)
       
        # First, we remove the rows (candidates) that have no LF coverage
        covered            = np.where(np.abs(training_marginals - 0.5) > 1e-3)[0]
        training_marginals = training_marginals[covered]
        
        # TODO: This should be X_train, however copy is broken here!
        X = X[covered]

        # Hard threshold the training marginals
        ypred = np.array([1 if x > 0.5 else 0 for x in training_marginals])
        self.model.fit(X, ypred)
        self.w = self.model.coef_.flatten()
    
    def marginals(self, X):
        m = self.model.predict_proba(X)
        return self.model.predict_proba(X)[...,1]


class LogReg(NoiseAwareModel):
    def __init__(self, bias_term=False):
        self.w         = None
        self.bias_term = bias_term

    def _loss(self, X, w, m_t, mu, alpha):
        """
        Our noise-aware loss function (ignoring regularization term):
        L(w) = sum_{x,y} E[ log( 1 + exp(-x^Twy) ) ]
             = sum_{x,y} P(y=1) log( 1 + exp(-x^Tw) ) + P(y=-1) log( 1 + exp(x^Tw) )
        """
        z = X.dot(w)
        # Threshold to prevent float rollover into infinity/zero
        z[z>25]  = 25
        z[z<-25] = -25
        return m_t.dot(np.log(1 + np.exp(-z))) + (1 - m_t).dot(np.log(1 + np.exp(z))) \
                + mu * (alpha*np.linalg.norm(w, ord=1) + (1-alpha)*np.linalg.norm(w, ord=2))

    def train(self, X, training_marginals, method='GD', n_iter=1000, w0=None, rate=0.001, backtracking=False, beta=0.8,
              mu=1e-6, alpha=0.5, rate_decay=0.999, hard_thresh=False):
        self.X_train = X

        # First, we remove the rows (candidates) that have no LF coverage
        covered            = np.where(np.abs(training_marginals - 0.5) > 1e-3)[0]
        training_marginals = training_marginals[covered]
        
        # TODO: This should be X_train, however copy is broken here!
        X = X[covered]

        # Option to try hard thresholding
        if hard_thresh:
            training_marginals = np.array([1.0 if x > 0.5 else 0.0 for x in training_marginals])
        m_t, m_f = training_marginals, 1-training_marginals
    
        # Set up stuff
        N, M = X.shape
        print "="*80
        print "Training marginals (!= 0.5):\t%s" % N
        print "Features:\t\t\t%s" % M
        print "="*80
        Xt = X.transpose()
        w0 = w0 if w0 is not None else np.zeros(M)

        # Initialize training
        w = w0.copy()
        g = np.zeros(M)

        # Scipy optimize
        if method == 'L-BFGS':
            print "Using L-BFGS-B..."
            func = lambda w : m_t.dot(np.log(odds_to_prob(X.dot(w)))) + m_f.dot(np.log(odds_to_prob(-X.dot(w))))
            self.res = minimize(func, w0, method='L-BFGS-B', options={'disp':True, 'iprint':10})
            self.w = self.res.x

        # Gradient descent
        elif method == 'GD':
            print "Using gradient descent..."
            for step in range(n_iter):
                if step % 100 == 0:
                    print "\tLearning epoch = {}\tStep size = {}".format(step, rate)

                # Compute the gradient step
                """
                Let g(x) = exp(x) / (1 + exp(x)) = 1 / (1 + exp(-x)) = odds_to_prob(x)

                Our noise-aware loss function (ignoring regularization term):
                L(w) = sum_{x,y} E[ log( 1 + exp(-x^Twy) ) ]
                     = sum_{x,y} P(y=1) log( 1 + exp(-x^Tw) ) + P(y=-1) log( 1 + exp(x^Tw) )

                The gradient is thus:
                grad_w = sum_{x,y} P(y=-1) g(x^Tw) x - P(y=1) g(-x^Tw) x
                """
                z = X.dot(w)
                t = odds_to_prob(z)
                g0 = Xt.dot(np.multiply(t, m_f)) - Xt.dot(np.multiply(1-t, m_t))

                # Compute the loss
                L = self._loss(X, w, m_t, mu, alpha)
                if step % 100 == 0:
                    print "\tLoss = {:.6f}\tGradient magnitude = {:.6f}".format(L, np.linalg.norm(g0, ord=2))

                # Momentum term
                g = 0.95*g0 + 0.05*g

                # Backtracking line search
                if backtracking:
                    while self._loss(X, w - rate*g, m_t, mu, alpha) > L - 0.5*rate*np.linalg.norm(w, ord=2)**2:
                        rate *= beta
                else:
                    rate *= rate_decay

                # Update weights
                w -= rate * g

                # Apply elastic net penalty
                w_bias    = w[-1]
                soft      = np.abs(w) - mu
                ridge_pen = (1 + (1-alpha) * mu)
                w = (np.sign(w)*np.select([soft>0], [soft], default=0)) / ridge_pen
                if self.bias_term:
                    w[-1] = w_bias

            # Return learned weights
            self.w = w

        else:
            raise NotImplementedError()

    def marginals(self, X):
        return odds_to_prob(X.dot(self.w))


class FMCT(NoiseAwareModel):
    """fastmulticontext"""
    def __init__(self, preprocess_function=None):
        self.fmct         = None
        self.w            = None
        self.X_train      = None
        self.bias_term    = None
        self.preprocess_f = preprocess_function

    def train(self, training_marginals, embed_matrices, **hyperparams):
        """
        Train method for fastmulticontext
        training_marginals: marginal probabilities for training examples
        embed_matrices: list of matrices to embed
        hyperparams: fmct hyperparams, including raw_xs
        """
        self.fmct = fastmulticontext(self.preprocess_f)
        self.fmct.train(training_marginals, embed_matrices, **hyperparams)

    def marginals(self, embed_matrices, raw_xs=None):
        return self.fmct.predict(embed_matrices, raw_xs)


class LSTM(NoiseAwareModel):
    """Long Short-Term Memory."""
    def __init__(self):
        self.lstm = None
        self.w = None

    def train(self, training_candidates, training_marginals, **hyperparams):
        self.lstm = LSTMModel(training_candidates, training_marginals)
        self.lstm.train(**hyperparams)

    def marginals(self, test_candidates):
        return self.lstm.test(test_candidates)

    def save(self, session, param_set_name):
        raise NotImplementedError()<|MERGE_RESOLUTION|>--- conflicted
+++ resolved
@@ -1,13 +1,8 @@
 import numpy as np
 from ..models import Parameter, ParameterSet
 from .constants import *
-<<<<<<< HEAD
-from .utils import score, odds_to_prob
+from .utils import marginals_to_labels, MentionScorer, odds_to_prob
 from fastmulticontext import fastmulticontext
-=======
-from .utils import marginals_to_labels, MentionScorer, odds_to_prob
-from fastmulticontext import fastmulticontext, get_matrix_keys
->>>>>>> b2f434dd
 from lstm import LSTMModel
 from scipy.optimize import minimize
 from sklearn import linear_model
