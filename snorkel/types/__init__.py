--- conflicted
+++ resolved
@@ -1,7 +1,2 @@
-<<<<<<< HEAD
 from .classifier import Config  # noqa: F401
-from .data import ArrayLike, DataPoint, DataPoints, Field, FieldMap  # noqa: F401
-=======
-from .data import DataPoint, DataPoints, Field, FieldMap  # noqa: F401
-from .logger import Config  # noqa: F401
->>>>>>> edd14be7
+from .data import DataPoint, DataPoints, Field, FieldMap  # noqa: F401